import asyncio
import json
<<<<<<< HEAD
import os
import sys
from typing import Dict, Any, List
from datetime import datetime

from .dsl_loader import load_yaml_policy, load_yaml_policy_with_schema, create_schema_from_example
from .executor import DecisionExecutor
from .registry import DecisionRegistry
from .trace_sink import FileSink
from .shadow_runner import ShadowRunner
from .entities import Customer, Order

def parse_order(data: Dict[str, Any]) -> Order:
    """Parse order data from JSON"""
    customer_data = data["customer"]
    customer = Customer(
        id=customer_data["id"],
        signup_date=datetime.fromisoformat(customer_data["signup_date"]),
        status=customer_data["status"]
    )
    order = Order(
        id=data["id"],
        customer=customer,
        order_date=datetime.fromisoformat(data["order_date"]),
        delivery_date=datetime.fromisoformat(data["delivery_date"]),
        issue=data["issue"]
    )
    return order

def load_policy_with_schema(policy_path: str, use_schema: bool = True):
    """Load policy with or without schema support"""
    if use_schema:
        try:
            return load_yaml_policy_with_schema(policy_path)
        except Exception as e:
            print(f"Warning: Could not load schema from {policy_path}: {e}")
            print("Falling back to basic policy loading...")
            return load_yaml_policy(policy_path), None
    else:
        return load_yaml_policy(policy_path), None

def run_decision(args):
    """Run a single decision"""
    # Load policy
    policy_fn, schema = load_policy_with_schema(args.policy, args.use_schema)
    
    # Setup registry
    registry = DecisionRegistry()
    
    # Create schema if not provided
    if schema is None and args.use_schema:
        # Create example data for schema inference
        with open(args.input, "r") as f:
            input_data = json.load(f)
        order = parse_order(input_data)
        
        # Run once to get output example
        temp_output = policy_fn(order)
        
        # Create schema from examples
        schema = create_schema_from_example(
            input_example=input_data,
            output_example=temp_output,
            function_id=args.function_id or "unknown",
            version=args.version
        )
    
    # Register function
    if schema:
        registry.register(
            function_id=args.function_id or "refund_policy",
            version=args.version,
            logic=policy_fn,
            schema=schema,
            description=args.description,
            author=args.author,
            tags=args.tags.split(",") if args.tags else []
        )
    else:
        # Legacy registration without schema
        registry.register(
            function_id=args.function_id or "refund_policy",
            version=args.version,
            logic=policy_fn,
            schema=create_schema_from_example({}, {}, args.function_id or "unknown", args.version)
        )
    
    # Setup trace sink
    sink = FileSink(args.trace) if args.trace else None
    executor = DecisionExecutor(registry, sink, caller="cli")
    
    # Load and parse input
    with open(args.input, "r") as f:
        input_data = json.load(f)
    
    order = parse_order(input_data)
    
    # Run decision
    try:
        result = executor.run(
            function_id=args.function_id or "refund_policy",
            version=args.version,
            input_obj=order,
            enable_validation=args.use_schema
        )
        
        if args.output:
            with open(args.output, "w") as f:
                json.dump(result, f, indent=2)
        else:
            print(json.dumps(result, indent=2))
            
    except Exception as e:
        print(f"Error: {e}", file=sys.stderr)
        sys.exit(1)

def run_shadow(args):
    """Run shadow analysis"""
    # Load both policies
    current_fn, current_schema = load_policy_with_schema(args.current_policy, args.use_schema)
    shadow_fn, shadow_schema = load_policy_with_schema(args.shadow_policy, args.use_schema)
    
    # Setup registry
    registry = DecisionRegistry()
    
    # Register both functions
    current_version = args.current_version or "v3.2"
    shadow_version = args.shadow_version or "v3.2"
    
    if current_schema:
        registry.register("refund_policy", current_version, current_fn, current_schema)
    else:
        registry.register("refund_policy", current_version, current_fn, 
                         create_schema_from_example({}, {}, "refund_policy", current_version))
    
    if shadow_schema:
        registry.register("refund_policy", shadow_version, shadow_fn, shadow_schema)
    else:
        registry.register("refund_policy", shadow_version, shadow_fn,
                         create_schema_from_example({}, {}, "refund_policy", shadow_version))
    
    # Setup shadow runner
    sink = FileSink(args.trace) if args.trace else None
    shadow_runner = ShadowRunner(registry, sink, caller="cli-shadow")
    
    # Load test inputs
    inputs = []
    if args.inputs:
        for input_file in args.inputs:
            with open(input_file, "r") as f:
                input_data = json.load(f)
                
                # Handle both single input and array of inputs
                if isinstance(input_data, list):
                    for item in input_data:
                        order = parse_order(item)
                        inputs.append(order)
                else:
                    order = parse_order(input_data)
                    inputs.append(order)
    
    # Run shadow analysis
    if args.mode == "simulation":
        results = shadow_runner.run_simulation(
            function_id="refund_policy",
            current_version=current_version,
            shadow_version=shadow_version,
            inputs=inputs
        )
        
        # Generate analysis
        analysis = shadow_runner.analyze_regression(
            function_id="refund_policy",
            current_version=current_version,
            shadow_version=shadow_version,
            inputs=inputs
        )
        
        if args.report:
            report = shadow_runner.generate_report(analysis)
            with open(args.report, "w") as f:
                f.write(report)
        else:
            print(shadow_runner.generate_report(analysis))
        
        # Show summary
        print(f"\nSummary: {analysis['different_outputs']} differences out of {analysis['total_inputs']} inputs")
        
    elif args.mode == "mirror":
        if len(inputs) != 1:
            print("Error: Mirror mode requires exactly one input", file=sys.stderr)
            sys.exit(1)
        
        result = shadow_runner.run_mirror(
            function_id="refund_policy",
            current_version=current_version,
            shadow_version=shadow_version,
            input_data=inputs[0]
        )
        
        if result.has_differences:
            print("⚠️  Differences detected:")
            print(json.dumps(result.diff_summary, indent=2))
        else:
            print("✅ No differences detected")

def list_functions(args):
    """List registered functions"""
    registry = DecisionRegistry()
    
    # Load and register policies from directory
    if args.policy_dir:
        for filename in os.listdir(args.policy_dir):
            if filename.endswith('.yaml') or filename.endswith('.yml'):
                policy_path = os.path.join(args.policy_dir, filename)
                try:
                    policy_fn, schema = load_policy_with_schema(policy_path, args.use_schema)
                    function_id = filename.replace('.yaml', '').replace('.yml', '')
                    
                    if schema:
                        registry.register(function_id, schema.version, policy_fn, schema)
                    else:
                        registry.register(function_id, "v1.0", policy_fn,
                                         create_schema_from_example({}, {}, function_id, "v1.0"))
                except Exception as e:
                    print(f"Warning: Could not load {filename}: {e}")
    
    # List functions
    functions = registry.list_functions()
    if not functions:
        print("No functions registered")
        return
    
    print("Registered Functions:")
    print("====================")
    
    for function_id in functions:
        latest = registry.get_latest(function_id)
        versions = registry.list_versions(function_id)
        
        print(f"\n{function_id}:")
        print(f"  Latest Version: {latest.version}")
        print(f"  Description: {latest.description or 'No description'}")
        print(f"  Author: {latest.author or 'Unknown'}")
        print(f"  Tags: {', '.join(latest.tags) if latest.tags else 'None'}")
        print(f"  All Versions: {', '.join(versions)}")

def validate_schema(args):
    """Validate input against schema"""
    # Load policy with schema
    policy_fn, schema = load_policy_with_schema(args.policy, use_schema=True)
    
    if not schema:
        print("Error: No schema found in policy", file=sys.stderr)
        sys.exit(1)
    
    # Load input
    with open(args.input, "r") as f:
        input_data = json.load(f)
    
    # Validate
    try:
        from .schemas import SchemaValidator
        validator = SchemaValidator(schema)
        validated = validator.validate_input(input_data)
        print("✅ Input validation successful")
        print(json.dumps(validated, indent=2))
    except Exception as e:
        print(f"❌ Input validation failed: {e}", file=sys.stderr)
        sys.exit(1)

def main():
    parser = argparse.ArgumentParser(description="Decision Layer CLI")
    subparsers = parser.add_subparsers(dest="command", help="Available commands")
    
    # Run decision command
    run_parser = subparsers.add_parser("run", help="Run a decision")
    run_parser.add_argument("--policy", required=True, help="Path to policy YAML file")
    run_parser.add_argument("--input", required=True, help="Path to input JSON file")
    run_parser.add_argument("--output", help="Path to output JSON file")
    run_parser.add_argument("--version", default="v3.2", help="Policy version")
    run_parser.add_argument("--function-id", help="Function ID")
    run_parser.add_argument("--description", help="Function description")
    run_parser.add_argument("--author", help="Function author")
    run_parser.add_argument("--tags", help="Comma-separated tags")
    run_parser.add_argument("--trace", help="Path to trace output")
    run_parser.add_argument("--use-schema", action="store_true", help="Enable schema validation")
    run_parser.set_defaults(func=run_decision)
    
    # Shadow analysis command
    shadow_parser = subparsers.add_parser("shadow", help="Run shadow analysis")
    shadow_parser.add_argument("--current-policy", required=True, help="Current policy file")
    shadow_parser.add_argument("--shadow-policy", required=True, help="Shadow policy file")
    shadow_parser.add_argument("--current-version", help="Current version")
    shadow_parser.add_argument("--shadow-version", help="Shadow version")
    shadow_parser.add_argument("--inputs", nargs="+", required=True, help="Input JSON files")
    shadow_parser.add_argument("--mode", choices=["simulation", "mirror"], default="simulation", help="Shadow mode")
    shadow_parser.add_argument("--trace", help="Path to trace output")
    shadow_parser.add_argument("--report", help="Path to analysis report")
    shadow_parser.add_argument("--use-schema", action="store_true", help="Enable schema validation")
    shadow_parser.set_defaults(func=run_shadow)
    
    # List functions command
    list_parser = subparsers.add_parser("list", help="List registered functions")
    list_parser.add_argument("--policy-dir", help="Directory containing policy files")
    list_parser.add_argument("--use-schema", action="store_true", help="Enable schema validation")
    list_parser.set_defaults(func=list_functions)
    
    # Validate schema command
    validate_parser = subparsers.add_parser("validate", help="Validate input against schema")
    validate_parser.add_argument("--policy", required=True, help="Path to policy YAML file")
    validate_parser.add_argument("--input", required=True, help="Path to input JSON file")
    validate_parser.set_defaults(func=validate_schema)
    
    args = parser.parse_args()
    
    if not args.command:
        parser.print_help()
        return
    
    args.func(args)
=======
from pathlib import Path
from typing import Any, Dict

import click
import yaml

from .core import DecisionEngine
from .errors import DecisionLayerError, create_error_response


def load_config(config_path: str) -> Dict[str, Any]:
    """Load configuration from YAML file"""
    if not Path(config_path).exists():
        return {}

    with open(config_path, "r") as f:
        return yaml.safe_load(f) or {}


@click.group()
@click.option("--config", "-c", default="config.yaml", help="Configuration file")
@click.pass_context
def cli(ctx, config):
    """Decision Layer - Elegant decision management"""
    ctx.ensure_object(dict)
    ctx.obj["config"] = load_config(config)
    ctx.obj["engine"] = DecisionEngine(storage_backend="file", config=ctx.obj["config"])


@cli.command()
@click.argument("function_id")
@click.argument("input_file", type=click.Path(exists=True))
@click.option("--version", "-v", help="Function version (defaults to latest)")
@click.option("--output", "-o", help="Output file (defaults to stdout)")
@click.pass_context
def execute(ctx, function_id, input_file, version, output):
    """Execute a decision function"""
    engine = ctx.obj["engine"]

    # Load input
    with open(input_file) as f:
        input_data = json.load(f)

    # Execute
    async def run():
        try:
            result = await engine.execute(function_id, input_data, version)

            # Output
            if output:
                with open(output, "w") as f:
                    json.dump(result, f, indent=2)
                click.echo(f"Result written to {output}")
            else:
                click.echo(json.dumps(result, indent=2))

        except DecisionLayerError as e:
            error_response = create_error_response(e)
            click.echo(f"Error: {error_response['error']['message']}", err=True)
            if error_response["error"]["details"]:
                click.echo(f"Details: {error_response['error']['details']}", err=True)
            raise click.Abort()
        except Exception as e:
            click.echo(f"Unexpected error: {e}", err=True)
            raise click.Abort()

    asyncio.run(run())


@cli.command()
@click.argument("function_id")
@click.argument("function_file", type=click.Path(exists=True))
@click.option("--version", "-v", required=True, help="Function version")
@click.pass_context
def deploy(ctx, function_id, function_file, version):
    """Deploy a decision function"""
    engine = ctx.obj["engine"]

    # Load function code
    with open(function_file) as f:
        function_code = f.read()

    # Deploy
    async def run():
        try:
            await engine.deploy_function(function_id, version, function_code)
            click.echo(f"✅ Deployed {function_id} version {version}")
        except Exception as e:
            click.echo(f"Error: {e}", err=True)
            raise click.Abort()

    asyncio.run(run())


@cli.command()
@click.argument("function_id")
@click.option("--version", "-v", help="Function version (defaults to latest)")
@click.option("--test-data", "-t", help="Test data file (JSON)")
@click.pass_context
def test(ctx, function_id, version, test_data):
    """Test a decision function"""
    engine = ctx.obj["engine"]

    # Generate or load test data
    if test_data and Path(test_data).exists():
        with open(test_data) as f:
            input_data = json.load(f)
    else:
        # Default test data
        input_data = {
            "issue": "late",
            "customer": {"tier": "gold", "id": "test-123"},
            "order_amount": 1000,
        }

    # Execute test
    async def run():
        try:
            result = await engine.execute(function_id, input_data, version)
            click.echo("✅ Test successful")
            click.echo(f"Input: {json.dumps(input_data, indent=2)}")
            click.echo(f"Output: {json.dumps(result, indent=2)}")
        except Exception as e:
            click.echo(f"❌ Test failed: {e}", err=True)
            raise click.Abort()

    asyncio.run(run())


@cli.command()
@click.pass_context
def list(ctx):
    """List all available functions"""
    engine = ctx.obj["engine"]

    async def run():
        try:
            functions = await engine.list_functions()

            if not functions:
                click.echo("No functions found")
                return

            click.echo("Available Functions:")
            click.echo("===================")

            for function_id in sorted(functions):
                versions = await engine.list_versions(function_id)
                latest_version = versions[-1] if versions else "none"
                click.echo(f"📦 {function_id} (latest: {latest_version})")
                if len(versions) > 1:
                    click.echo(f"   Versions: {', '.join(versions)}")
                click.echo()

        except Exception as e:
            click.echo(f"Error: {e}", err=True)
            raise click.Abort()

    asyncio.run(run())


@cli.command()
@click.argument("function_id")
@click.option("--date", "-d", help="Date in YYYYMMDD format (defaults to today)")
@click.pass_context
def traces(ctx, function_id, date):
    """View traces for a function"""
    from datetime import datetime

    if date is None:
        date = datetime.now().strftime("%Y%m%d")

    trace_file = Path(f"./traces/{function_id}_{date}.jsonl")

    if not trace_file.exists():
        click.echo(f"No traces found for {function_id} on {date}")
        return

    click.echo(f"Traces for {function_id} on {date}:")
    click.echo("=" * 50)

    with open(trace_file) as f:
        for line_num, line in enumerate(f, 1):
            try:
                trace = json.loads(line.strip())
                click.echo(f"Trace {line_num}:")
                click.echo(f"  ID: {trace.get('trace_id', 'N/A')}")
                click.echo(f"  Status: {trace.get('status', 'N/A')}")
                click.echo(f"  Timestamp: {trace.get('timestamp', 'N/A')}")
                if trace.get("status") == "success":
                    click.echo(
                        f"  Output: {json.dumps(trace.get('output', {}), indent=4)}"
                    )
                else:
                    click.echo(
                        f"  Error: {trace.get('output', {}).get('error', 'N/A')}"
                    )
                click.echo()
            except json.JSONDecodeError:
                click.echo(f"  Invalid JSON on line {line_num}")


@cli.command()
@click.argument("function_id")
@click.option("--version", "-v", help="Function version")
@click.pass_context
def info(ctx, function_id, version):
    """Show information about a function"""
    engine = ctx.obj["engine"]

    async def run():
        try:
            versions = await engine.list_versions(function_id)

            if not versions:
                click.echo(f"Function '{function_id}' not found")
                return

            click.echo(f"Function: {function_id}")
            click.echo(f"Versions: {', '.join(versions)}")
            click.echo(f"Latest: {versions[-1]}")

            if version:
                if version not in versions:
                    click.echo(f"Version '{version}' not found")
                    return

                # Try to load function to show basic info
                try:
                    function = await engine.storage.load_function(function_id, version)
                    click.echo("Function loaded successfully")
                    click.echo(f"Type: {type(function).__name__}")
                except Exception as e:
                    click.echo(f"Error loading function: {e}")

        except Exception as e:
            click.echo(f"Error: {e}", err=True)
            raise click.Abort()

    asyncio.run(run())


@cli.command()
@click.option("--function-id", help="Function ID to clear")
@click.option("--all", "clear_all", is_flag=True, help="Clear all traces")
@click.pass_context
def clear(ctx, function_id, clear_all):
    """Clear traces"""
    trace_dir = Path("./traces")

    if not trace_dir.exists():
        click.echo("No traces directory found")
        return

    if clear_all:
        # Clear all traces
        for trace_file in trace_dir.glob("*.jsonl"):
            trace_file.unlink()
        click.echo("✅ Cleared all traces")
    elif function_id:
        # Clear traces for specific function
        count = 0
        for trace_file in trace_dir.glob(f"{function_id}_*.jsonl"):
            trace_file.unlink()
            count += 1
        click.echo(f"✅ Cleared {count} trace files for {function_id}")
    else:
        click.echo("Please specify --function-id or --all")


@cli.command()
@click.pass_context
def init(ctx):
    """Initialize the decision layer (create directories)"""
    # Create necessary directories
    directories = ["./data/functions", "./traces", "./config"]

    for directory in directories:
        Path(directory).mkdir(parents=True, exist_ok=True)
        click.echo(f"✅ Created {directory}")

    # Create default config if it doesn't exist
    config_file = Path("config.yaml")
    if not config_file.exists():
        default_config = {
            "storage": {"backend": "file", "path": "./data"},
            "plugins": {
                "validation": {"enabled": True, "strict": False},
                "tracing": {"enabled": True, "path": "./traces"},
                "caching": {"enabled": True, "ttl": 300},
            },
            "api": {"host": "0.0.0.0", "port": 8000, "cors": True},
        }

        with open(config_file, "w") as f:
            yaml.dump(default_config, f, default_flow_style=False)

        click.echo(f"✅ Created {config_file}")

    click.echo("🎉 Decision Layer initialized successfully!")

>>>>>>> e0d1e3c2

if __name__ == "__main__":
    cli()<|MERGE_RESOLUTION|>--- conflicted
+++ resolved
@@ -1,328 +1,5 @@
 import asyncio
 import json
-<<<<<<< HEAD
-import os
-import sys
-from typing import Dict, Any, List
-from datetime import datetime
-
-from .dsl_loader import load_yaml_policy, load_yaml_policy_with_schema, create_schema_from_example
-from .executor import DecisionExecutor
-from .registry import DecisionRegistry
-from .trace_sink import FileSink
-from .shadow_runner import ShadowRunner
-from .entities import Customer, Order
-
-def parse_order(data: Dict[str, Any]) -> Order:
-    """Parse order data from JSON"""
-    customer_data = data["customer"]
-    customer = Customer(
-        id=customer_data["id"],
-        signup_date=datetime.fromisoformat(customer_data["signup_date"]),
-        status=customer_data["status"]
-    )
-    order = Order(
-        id=data["id"],
-        customer=customer,
-        order_date=datetime.fromisoformat(data["order_date"]),
-        delivery_date=datetime.fromisoformat(data["delivery_date"]),
-        issue=data["issue"]
-    )
-    return order
-
-def load_policy_with_schema(policy_path: str, use_schema: bool = True):
-    """Load policy with or without schema support"""
-    if use_schema:
-        try:
-            return load_yaml_policy_with_schema(policy_path)
-        except Exception as e:
-            print(f"Warning: Could not load schema from {policy_path}: {e}")
-            print("Falling back to basic policy loading...")
-            return load_yaml_policy(policy_path), None
-    else:
-        return load_yaml_policy(policy_path), None
-
-def run_decision(args):
-    """Run a single decision"""
-    # Load policy
-    policy_fn, schema = load_policy_with_schema(args.policy, args.use_schema)
-    
-    # Setup registry
-    registry = DecisionRegistry()
-    
-    # Create schema if not provided
-    if schema is None and args.use_schema:
-        # Create example data for schema inference
-        with open(args.input, "r") as f:
-            input_data = json.load(f)
-        order = parse_order(input_data)
-        
-        # Run once to get output example
-        temp_output = policy_fn(order)
-        
-        # Create schema from examples
-        schema = create_schema_from_example(
-            input_example=input_data,
-            output_example=temp_output,
-            function_id=args.function_id or "unknown",
-            version=args.version
-        )
-    
-    # Register function
-    if schema:
-        registry.register(
-            function_id=args.function_id or "refund_policy",
-            version=args.version,
-            logic=policy_fn,
-            schema=schema,
-            description=args.description,
-            author=args.author,
-            tags=args.tags.split(",") if args.tags else []
-        )
-    else:
-        # Legacy registration without schema
-        registry.register(
-            function_id=args.function_id or "refund_policy",
-            version=args.version,
-            logic=policy_fn,
-            schema=create_schema_from_example({}, {}, args.function_id or "unknown", args.version)
-        )
-    
-    # Setup trace sink
-    sink = FileSink(args.trace) if args.trace else None
-    executor = DecisionExecutor(registry, sink, caller="cli")
-    
-    # Load and parse input
-    with open(args.input, "r") as f:
-        input_data = json.load(f)
-    
-    order = parse_order(input_data)
-    
-    # Run decision
-    try:
-        result = executor.run(
-            function_id=args.function_id or "refund_policy",
-            version=args.version,
-            input_obj=order,
-            enable_validation=args.use_schema
-        )
-        
-        if args.output:
-            with open(args.output, "w") as f:
-                json.dump(result, f, indent=2)
-        else:
-            print(json.dumps(result, indent=2))
-            
-    except Exception as e:
-        print(f"Error: {e}", file=sys.stderr)
-        sys.exit(1)
-
-def run_shadow(args):
-    """Run shadow analysis"""
-    # Load both policies
-    current_fn, current_schema = load_policy_with_schema(args.current_policy, args.use_schema)
-    shadow_fn, shadow_schema = load_policy_with_schema(args.shadow_policy, args.use_schema)
-    
-    # Setup registry
-    registry = DecisionRegistry()
-    
-    # Register both functions
-    current_version = args.current_version or "v3.2"
-    shadow_version = args.shadow_version or "v3.2"
-    
-    if current_schema:
-        registry.register("refund_policy", current_version, current_fn, current_schema)
-    else:
-        registry.register("refund_policy", current_version, current_fn, 
-                         create_schema_from_example({}, {}, "refund_policy", current_version))
-    
-    if shadow_schema:
-        registry.register("refund_policy", shadow_version, shadow_fn, shadow_schema)
-    else:
-        registry.register("refund_policy", shadow_version, shadow_fn,
-                         create_schema_from_example({}, {}, "refund_policy", shadow_version))
-    
-    # Setup shadow runner
-    sink = FileSink(args.trace) if args.trace else None
-    shadow_runner = ShadowRunner(registry, sink, caller="cli-shadow")
-    
-    # Load test inputs
-    inputs = []
-    if args.inputs:
-        for input_file in args.inputs:
-            with open(input_file, "r") as f:
-                input_data = json.load(f)
-                
-                # Handle both single input and array of inputs
-                if isinstance(input_data, list):
-                    for item in input_data:
-                        order = parse_order(item)
-                        inputs.append(order)
-                else:
-                    order = parse_order(input_data)
-                    inputs.append(order)
-    
-    # Run shadow analysis
-    if args.mode == "simulation":
-        results = shadow_runner.run_simulation(
-            function_id="refund_policy",
-            current_version=current_version,
-            shadow_version=shadow_version,
-            inputs=inputs
-        )
-        
-        # Generate analysis
-        analysis = shadow_runner.analyze_regression(
-            function_id="refund_policy",
-            current_version=current_version,
-            shadow_version=shadow_version,
-            inputs=inputs
-        )
-        
-        if args.report:
-            report = shadow_runner.generate_report(analysis)
-            with open(args.report, "w") as f:
-                f.write(report)
-        else:
-            print(shadow_runner.generate_report(analysis))
-        
-        # Show summary
-        print(f"\nSummary: {analysis['different_outputs']} differences out of {analysis['total_inputs']} inputs")
-        
-    elif args.mode == "mirror":
-        if len(inputs) != 1:
-            print("Error: Mirror mode requires exactly one input", file=sys.stderr)
-            sys.exit(1)
-        
-        result = shadow_runner.run_mirror(
-            function_id="refund_policy",
-            current_version=current_version,
-            shadow_version=shadow_version,
-            input_data=inputs[0]
-        )
-        
-        if result.has_differences:
-            print("⚠️  Differences detected:")
-            print(json.dumps(result.diff_summary, indent=2))
-        else:
-            print("✅ No differences detected")
-
-def list_functions(args):
-    """List registered functions"""
-    registry = DecisionRegistry()
-    
-    # Load and register policies from directory
-    if args.policy_dir:
-        for filename in os.listdir(args.policy_dir):
-            if filename.endswith('.yaml') or filename.endswith('.yml'):
-                policy_path = os.path.join(args.policy_dir, filename)
-                try:
-                    policy_fn, schema = load_policy_with_schema(policy_path, args.use_schema)
-                    function_id = filename.replace('.yaml', '').replace('.yml', '')
-                    
-                    if schema:
-                        registry.register(function_id, schema.version, policy_fn, schema)
-                    else:
-                        registry.register(function_id, "v1.0", policy_fn,
-                                         create_schema_from_example({}, {}, function_id, "v1.0"))
-                except Exception as e:
-                    print(f"Warning: Could not load {filename}: {e}")
-    
-    # List functions
-    functions = registry.list_functions()
-    if not functions:
-        print("No functions registered")
-        return
-    
-    print("Registered Functions:")
-    print("====================")
-    
-    for function_id in functions:
-        latest = registry.get_latest(function_id)
-        versions = registry.list_versions(function_id)
-        
-        print(f"\n{function_id}:")
-        print(f"  Latest Version: {latest.version}")
-        print(f"  Description: {latest.description or 'No description'}")
-        print(f"  Author: {latest.author or 'Unknown'}")
-        print(f"  Tags: {', '.join(latest.tags) if latest.tags else 'None'}")
-        print(f"  All Versions: {', '.join(versions)}")
-
-def validate_schema(args):
-    """Validate input against schema"""
-    # Load policy with schema
-    policy_fn, schema = load_policy_with_schema(args.policy, use_schema=True)
-    
-    if not schema:
-        print("Error: No schema found in policy", file=sys.stderr)
-        sys.exit(1)
-    
-    # Load input
-    with open(args.input, "r") as f:
-        input_data = json.load(f)
-    
-    # Validate
-    try:
-        from .schemas import SchemaValidator
-        validator = SchemaValidator(schema)
-        validated = validator.validate_input(input_data)
-        print("✅ Input validation successful")
-        print(json.dumps(validated, indent=2))
-    except Exception as e:
-        print(f"❌ Input validation failed: {e}", file=sys.stderr)
-        sys.exit(1)
-
-def main():
-    parser = argparse.ArgumentParser(description="Decision Layer CLI")
-    subparsers = parser.add_subparsers(dest="command", help="Available commands")
-    
-    # Run decision command
-    run_parser = subparsers.add_parser("run", help="Run a decision")
-    run_parser.add_argument("--policy", required=True, help="Path to policy YAML file")
-    run_parser.add_argument("--input", required=True, help="Path to input JSON file")
-    run_parser.add_argument("--output", help="Path to output JSON file")
-    run_parser.add_argument("--version", default="v3.2", help="Policy version")
-    run_parser.add_argument("--function-id", help="Function ID")
-    run_parser.add_argument("--description", help="Function description")
-    run_parser.add_argument("--author", help="Function author")
-    run_parser.add_argument("--tags", help="Comma-separated tags")
-    run_parser.add_argument("--trace", help="Path to trace output")
-    run_parser.add_argument("--use-schema", action="store_true", help="Enable schema validation")
-    run_parser.set_defaults(func=run_decision)
-    
-    # Shadow analysis command
-    shadow_parser = subparsers.add_parser("shadow", help="Run shadow analysis")
-    shadow_parser.add_argument("--current-policy", required=True, help="Current policy file")
-    shadow_parser.add_argument("--shadow-policy", required=True, help="Shadow policy file")
-    shadow_parser.add_argument("--current-version", help="Current version")
-    shadow_parser.add_argument("--shadow-version", help="Shadow version")
-    shadow_parser.add_argument("--inputs", nargs="+", required=True, help="Input JSON files")
-    shadow_parser.add_argument("--mode", choices=["simulation", "mirror"], default="simulation", help="Shadow mode")
-    shadow_parser.add_argument("--trace", help="Path to trace output")
-    shadow_parser.add_argument("--report", help="Path to analysis report")
-    shadow_parser.add_argument("--use-schema", action="store_true", help="Enable schema validation")
-    shadow_parser.set_defaults(func=run_shadow)
-    
-    # List functions command
-    list_parser = subparsers.add_parser("list", help="List registered functions")
-    list_parser.add_argument("--policy-dir", help="Directory containing policy files")
-    list_parser.add_argument("--use-schema", action="store_true", help="Enable schema validation")
-    list_parser.set_defaults(func=list_functions)
-    
-    # Validate schema command
-    validate_parser = subparsers.add_parser("validate", help="Validate input against schema")
-    validate_parser.add_argument("--policy", required=True, help="Path to policy YAML file")
-    validate_parser.add_argument("--input", required=True, help="Path to input JSON file")
-    validate_parser.set_defaults(func=validate_schema)
-    
-    args = parser.parse_args()
-    
-    if not args.command:
-        parser.print_help()
-        return
-    
-    args.func(args)
-=======
 from pathlib import Path
 from typing import Any, Dict
 
@@ -624,7 +301,6 @@
 
     click.echo("🎉 Decision Layer initialized successfully!")
 
->>>>>>> e0d1e3c2
 
 if __name__ == "__main__":
     cli()